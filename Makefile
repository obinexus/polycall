# OBINexus LibPolyCall - Enhanced Build System with Ad-hoc Compliance
# Sinphasé Governance Enforcement with Policy Injection
# Aegis Project Phase 2 - Zero-Trust Architecture

.PHONY: all install build clean test check report refactor help setup
.PHONY: adhoc-init adhoc-validate adhoc-trace policy-inject
.PHONY: dir-map compile-core compile-cli link-all dev-setup

# Build Configuration
BUILD_DIR ?= build
INSTALL_PREFIX ?= /usr/local
CMAKE_BUILD_TYPE ?= Release
ADHOC_DIR = scripts/adhoc
POLICY_DIR = scripts/policies
TRACE_DIR = logs/trace

# Compiler settings
CC ?= gcc
CXX ?= g++
AR ?= ar
CFLAGS = -Wall -Wextra -O2 -fPIC -I./include
LDFLAGS = -L./lib

# Core library settings
LIBPOLYCALL_STATIC = lib/libpolycall.a
LIBPOLYCALL_SHARED = lib/libpolycall.so
POLYCALL_BIN = bin/polycall

# Default target
all: help

# Setup target - Initialize environment with ad-hoc compliance

# Setup target - Initialize environment with ad-hoc compliance
setup: policy-setup adhoc-init
	@python3 scripts/build/generate_setup.py --project-root .
	@bash scripts/build/setup.sh

# Updated build target to use orchestrator and centralized config


# Updated build target to use CMake and orchestrator integration
cmake-build:
	@mkdir -p build/cmake && cd build/cmake && cmake ../.. -DCMAKE_BUILD_TYPE=$(CMAKE_BUILD_TYPE)
	@cd build/cmake && cmake --build .

# The main build target now delegates to cmake-build (enforcing orchestration via CMake)
build: adhoc-validate cmake-build
	@echo "Build complete with CMake orchestration."

# Policy setup - Create missing policy scripts
policy-setup:
	@echo "Setting up policy infrastructure..."
	@mkdir -p $(POLICY_DIR)
	@if [ ! -f "$(POLICY_DIR)/policy-injector.sh" ]; then \
		echo "Creating policy-injector.sh..."; \
		bash -c 'source scripts/setup.sh; echo "#!/bin/bash" > $(POLICY_DIR)/policy-injector.sh'; \
		echo "echo \"Policy injection placeholder\"" >> $(POLICY_DIR)/policy-injector.sh; \
		chmod +x $(POLICY_DIR)/policy-injector.sh; \
	fi

# Ad-hoc compliance initialization
adhoc-init:
	@echo "Initializing ad-hoc compliance framework..."
	@if [ -f "$(ADHOC_DIR)/adhoc-init.sh" ]; then \
		bash $(ADHOC_DIR)/adhoc-init.sh; \
	else \
		echo "Creating ad-hoc framework..."; \
		mkdir -p $(ADHOC_DIR)/modules; \
		touch $(ADHOC_DIR)/.initialized; \
	fi

# Ad-hoc validation
adhoc-validate:
	@echo "Validating ad-hoc scripts..."
	@if [ -f "$(ADHOC_DIR)/adhoc-validator.sh" ]; then \
		bash $(ADHOC_DIR)/adhoc-validator.sh; \
	else \
		echo "Validator not found, checking scripts manually..."; \
		find scripts -name "*.sh" -exec bash -n {} \; ; \
	fi

# Ad-hoc trace system
adhoc-trace:
	@echo "Initializing trace system..."
	@mkdir -p $(TRACE_DIR)
	@if [ -f "$(ADHOC_DIR)/tracer-root.sh" ]; then \
		bash $(ADHOC_DIR)/tracer-root.sh init; \
	else \
		echo "Creating basic trace configuration..."; \
		echo '{"version":"2.0.0","enabled":true}' > $(TRACE_DIR)/config.json; \
	fi

# Policy injection system
policy-inject:
	@echo "Injecting Sinphasé policies..."
	@if [ -f "$(POLICY_DIR)/policy-injector.sh" ]; then \
		bash $(POLICY_DIR)/policy-injector.sh; \
	else \
		echo "Policy injector not found, using defaults..."; \
	fi

# Directory mapping for include->src
dir-map:
	@echo "Generating directory mappings..."
	@if [ -f "scripts/generate-dir-mappings.sh" ]; then \
		bash scripts/generate-dir-mappings.sh; \
	else \
		echo "Creating basic directory structure..."; \
		mkdir -p src/core include/polycall; \
	fi

# Core library compilation
compile-core: dir-map
	@echo "Compiling core library..."
	@mkdir -p obj/core lib
	
	# Find and compile all C files
	@echo "Finding source files..."
	@if [ -d "src/core" ]; then \
                find src/core -name "*.c" | while read src; do \
<<<<<<< HEAD
                        rel_path=$$(echo "$$src" | sed "s|^src/core/||"); \
                        obj_file="obj/core/$$(echo "$$rel_path" | tr '/' '_' | sed "s|\.c$$|.o|")"; \
=======
                        rel_path="$${src#src/core/}"; \
                        obj_name="$$(echo $$rel_path | tr '/' '_')"; \
                        obj_file="obj/core/$${obj_name%.c}.o"; \
>>>>>>> 87853a49
                        echo "Compiling: $$src -> $$obj_file"; \
                        $(CC) $(CFLAGS) -c "$$src" -o "$$obj_file" || true; \
                done; \
        fi
	
	# Create static library if object files exist
	@if [ -n "$$(find obj/core -name '*.o' 2>/dev/null)" ]; then \
		$(AR) rcs $(LIBPOLYCALL_STATIC) obj/core/*.o; \
		echo "Static library created: $(LIBPOLYCALL_STATIC)"; \
	else \
		echo "Warning: No object files found for static library"; \
	fi

# CLI compilation
compile-cli: compile-core
	@echo "Compiling CLI..."
	@mkdir -p obj/cli bin
	
	# Compile CLI if source exists
	@if [ -d "src/cli" ]; then \
                find src/cli -name "*.c" | while read src; do \
<<<<<<< HEAD
                        rel_path=$$(echo "$$src" | sed "s|^src/cli/||"); \
                        obj_file="obj/cli/$$(echo "$$rel_path" | tr '/' '_' | sed "s|\.c$$|.o|")"; \
=======
                        rel_path="$${src#src/cli/}"; \
                        obj_name="$$(echo $$rel_path | tr '/' '_')"; \
                        obj_file="obj/cli/$${obj_name%.c}.o"; \
>>>>>>> 87853a49
                        echo "Compiling: $$src -> $$obj_file"; \
                        $(CC) $(CFLAGS) -c "$$src" -o "$$obj_file" || true; \
                done; \
        fi

# Full linking process
link-all: compile-cli
	@echo "Linking all components..."
	@echo "Linking complete."

# Enhanced build with ad-hoc compliance
build: adhoc-validate compile-core compile-cli link-all
	@echo "Build complete with policy enforcement."

# Enhanced clean with trace preservation
clean:
	@echo "Cleaning build artifacts (preserving traces)..."
	@rm -rf $(BUILD_DIR) obj lib/libpolycall.* bin/polycall
	@rm -rf dist/ *.egg-info __pycache__ .pytest_cache
	@find . -type d -name "__pycache__" -exec rm -rf {} + 2>/dev/null || true
	@find . -type f -name "*.pyc" -delete 2>/dev/null || true
	@echo "Clean complete (traces preserved in $(TRACE_DIR))."

# Python package installation
install: build
	@echo "Installing LibPolyCall..."
	@if [ -f "setup.py" ]; then \
		pip install -e . || echo "Python installation skipped"; \
	fi
	@echo "Installation complete."

# Test execution
test: build
	@echo "Running tests..."
	@if [ -d "tests" ] && command -v pytest >/dev/null; then \
		pytest tests/ -v || echo "Some tests failed"; \
	else \
		echo "Test framework not available"; \
	fi

# Compliance check
check:
	@echo "Running Sinphasé governance check..."
	@if [ -f "$(ADHOC_DIR)/compliance-check.sh" ]; then \
		bash $(ADHOC_DIR)/compliance-check.sh; \
	else \
		echo "Running basic compliance check..."; \
		bash scripts/validate-lts-compliance.sh || true; \
	fi

# Generate report
report:
	@echo "Generating governance report..."
	@mkdir -p reports
	@echo "# LibPolyCall Compliance Report" > reports/compliance-$(shell date +%Y%m%d).md
	@echo "Generated: $(shell date)" >> reports/compliance-$(shell date +%Y%m%d).md
	@echo "" >> reports/compliance-$(shell date +%Y%m%d).md
	@echo "## Project Status" >> reports/compliance-$(shell date +%Y%m%d).md
	@echo "- Version: 2.0.0" >> reports/compliance-$(shell date +%Y%m%d).md
	@echo "- Phase: Aegis Phase 2" >> reports/compliance-$(shell date +%Y%m%d).md

# Refactoring
refactor:
	@echo "Running refactoring..."
	@if [ -f "scripts/refactor-enhanced.sh" ]; then \
		bash scripts/refactor-enhanced.sh; \
	else \
		echo "Refactoring tools not available"; \
	fi

# Development setup
dev-setup: setup
	@echo "Setting up development environment..."
	@if [ -f "requirements-dev.txt" ]; then \
		pip install -r requirements-dev.txt || true; \
	fi
	@echo "Development setup complete."

# Ad-hoc commands (if main.sh exists)
adhoc-cycle:
	@if [ -f "$(ADHOC_DIR)/main.sh" ]; then \
		$(ADHOC_DIR)/main.sh cycle; \
	else \
		echo "Ad-hoc orchestrator not available"; \
		$(MAKE) build test check; \
	fi

# Waterfall status (create if needed)
waterfall-status:
	@echo "=== OBINexus LibPolyCall Status ==="
	@echo "Version: 2.0.0"
	@echo "Phase: Aegis Phase 2"
	@echo "Governance: Sinphasé"
	@echo ""
	@echo "Components:"
	@[ -d "src/core" ] && echo "  ✓ Core source" || echo "  ✗ Core source"
	@[ -d "include" ] && echo "  ✓ Headers" || echo "  ✗ Headers"
	@[ -f "Makefile" ] && echo "  ✓ Build system" || echo "  ✗ Build system"
	@[ -d "scripts/adhoc" ] && echo "  ✓ Ad-hoc framework" || echo "  ✗ Ad-hoc framework"


# Help target
help:
	@echo "LibPolyCall Build System - Sinphasé Governance Enabled"
	@echo ""
	@echo "Primary Targets:"
	@echo "  setup      - Initialize environment with ad-hoc compliance"
	@echo "  build      - Build with policy enforcement"
	@echo "  install    - Install package with governance"
	@echo "  test       - Run tests with compliance tracking"
	@echo "  clean      - Clean artifacts (preserve traces)"
	@echo ""
	@echo "Compliance Targets:"
	@echo "  check      - Run Sinphasé governance check"
	@echo "  report     - Generate compliance report"
	@echo "  refactor   - Run enhanced refactoring"
	@echo ""
	@echo "Ad-hoc Targets:"
	@echo "  adhoc-init - Initialize ad-hoc framework"
	@echo "  adhoc-validate - Validate ad-hoc scripts"
	@echo "  adhoc-cycle - Run full ad-hoc cycle"
	@echo ""
	@echo "Development:"
	@echo "  dev-setup  - Full development environment"
	@echo "  waterfall-status - Show project status"

.EXPORT_ALL_VARIABLES:<|MERGE_RESOLUTION|>--- conflicted
+++ resolved
@@ -1,285 +1,281 @@
-# OBINexus LibPolyCall - Enhanced Build System with Ad-hoc Compliance
-# Sinphasé Governance Enforcement with Policy Injection
-# Aegis Project Phase 2 - Zero-Trust Architecture
-
-.PHONY: all install build clean test check report refactor help setup
-.PHONY: adhoc-init adhoc-validate adhoc-trace policy-inject
-.PHONY: dir-map compile-core compile-cli link-all dev-setup
-
-# Build Configuration
-BUILD_DIR ?= build
-INSTALL_PREFIX ?= /usr/local
-CMAKE_BUILD_TYPE ?= Release
-ADHOC_DIR = scripts/adhoc
-POLICY_DIR = scripts/policies
-TRACE_DIR = logs/trace
-
-# Compiler settings
-CC ?= gcc
-CXX ?= g++
-AR ?= ar
-CFLAGS = -Wall -Wextra -O2 -fPIC -I./include
-LDFLAGS = -L./lib
-
-# Core library settings
-LIBPOLYCALL_STATIC = lib/libpolycall.a
-LIBPOLYCALL_SHARED = lib/libpolycall.so
-POLYCALL_BIN = bin/polycall
-
-# Default target
-all: help
-
-# Setup target - Initialize environment with ad-hoc compliance
-
-# Setup target - Initialize environment with ad-hoc compliance
-setup: policy-setup adhoc-init
-	@python3 scripts/build/generate_setup.py --project-root .
-	@bash scripts/build/setup.sh
-
-# Updated build target to use orchestrator and centralized config
-
-
-# Updated build target to use CMake and orchestrator integration
-cmake-build:
-	@mkdir -p build/cmake && cd build/cmake && cmake ../.. -DCMAKE_BUILD_TYPE=$(CMAKE_BUILD_TYPE)
-	@cd build/cmake && cmake --build .
-
-# The main build target now delegates to cmake-build (enforcing orchestration via CMake)
-build: adhoc-validate cmake-build
-	@echo "Build complete with CMake orchestration."
-
-# Policy setup - Create missing policy scripts
-policy-setup:
-	@echo "Setting up policy infrastructure..."
-	@mkdir -p $(POLICY_DIR)
-	@if [ ! -f "$(POLICY_DIR)/policy-injector.sh" ]; then \
-		echo "Creating policy-injector.sh..."; \
-		bash -c 'source scripts/setup.sh; echo "#!/bin/bash" > $(POLICY_DIR)/policy-injector.sh'; \
-		echo "echo \"Policy injection placeholder\"" >> $(POLICY_DIR)/policy-injector.sh; \
-		chmod +x $(POLICY_DIR)/policy-injector.sh; \
-	fi
-
-# Ad-hoc compliance initialization
-adhoc-init:
-	@echo "Initializing ad-hoc compliance framework..."
-	@if [ -f "$(ADHOC_DIR)/adhoc-init.sh" ]; then \
-		bash $(ADHOC_DIR)/adhoc-init.sh; \
-	else \
-		echo "Creating ad-hoc framework..."; \
-		mkdir -p $(ADHOC_DIR)/modules; \
-		touch $(ADHOC_DIR)/.initialized; \
-	fi
-
-# Ad-hoc validation
-adhoc-validate:
-	@echo "Validating ad-hoc scripts..."
-	@if [ -f "$(ADHOC_DIR)/adhoc-validator.sh" ]; then \
-		bash $(ADHOC_DIR)/adhoc-validator.sh; \
-	else \
-		echo "Validator not found, checking scripts manually..."; \
-		find scripts -name "*.sh" -exec bash -n {} \; ; \
-	fi
-
-# Ad-hoc trace system
-adhoc-trace:
-	@echo "Initializing trace system..."
-	@mkdir -p $(TRACE_DIR)
-	@if [ -f "$(ADHOC_DIR)/tracer-root.sh" ]; then \
-		bash $(ADHOC_DIR)/tracer-root.sh init; \
-	else \
-		echo "Creating basic trace configuration..."; \
-		echo '{"version":"2.0.0","enabled":true}' > $(TRACE_DIR)/config.json; \
-	fi
-
-# Policy injection system
-policy-inject:
-	@echo "Injecting Sinphasé policies..."
-	@if [ -f "$(POLICY_DIR)/policy-injector.sh" ]; then \
-		bash $(POLICY_DIR)/policy-injector.sh; \
-	else \
-		echo "Policy injector not found, using defaults..."; \
-	fi
-
-# Directory mapping for include->src
-dir-map:
-	@echo "Generating directory mappings..."
-	@if [ -f "scripts/generate-dir-mappings.sh" ]; then \
-		bash scripts/generate-dir-mappings.sh; \
-	else \
-		echo "Creating basic directory structure..."; \
-		mkdir -p src/core include/polycall; \
-	fi
-
-# Core library compilation
-compile-core: dir-map
-	@echo "Compiling core library..."
-	@mkdir -p obj/core lib
-	
-	# Find and compile all C files
-	@echo "Finding source files..."
-	@if [ -d "src/core" ]; then \
-                find src/core -name "*.c" | while read src; do \
-<<<<<<< HEAD
-                        rel_path=$$(echo "$$src" | sed "s|^src/core/||"); \
-                        obj_file="obj/core/$$(echo "$$rel_path" | tr '/' '_' | sed "s|\.c$$|.o|")"; \
-=======
-                        rel_path="$${src#src/core/}"; \
-                        obj_name="$$(echo $$rel_path | tr '/' '_')"; \
-                        obj_file="obj/core/$${obj_name%.c}.o"; \
->>>>>>> 87853a49
-                        echo "Compiling: $$src -> $$obj_file"; \
-                        $(CC) $(CFLAGS) -c "$$src" -o "$$obj_file" || true; \
-                done; \
-        fi
-	
-	# Create static library if object files exist
-	@if [ -n "$$(find obj/core -name '*.o' 2>/dev/null)" ]; then \
-		$(AR) rcs $(LIBPOLYCALL_STATIC) obj/core/*.o; \
-		echo "Static library created: $(LIBPOLYCALL_STATIC)"; \
-	else \
-		echo "Warning: No object files found for static library"; \
-	fi
-
-# CLI compilation
-compile-cli: compile-core
-	@echo "Compiling CLI..."
-	@mkdir -p obj/cli bin
-	
-	# Compile CLI if source exists
-	@if [ -d "src/cli" ]; then \
-                find src/cli -name "*.c" | while read src; do \
-<<<<<<< HEAD
-                        rel_path=$$(echo "$$src" | sed "s|^src/cli/||"); \
-                        obj_file="obj/cli/$$(echo "$$rel_path" | tr '/' '_' | sed "s|\.c$$|.o|")"; \
-=======
-                        rel_path="$${src#src/cli/}"; \
-                        obj_name="$$(echo $$rel_path | tr '/' '_')"; \
-                        obj_file="obj/cli/$${obj_name%.c}.o"; \
->>>>>>> 87853a49
-                        echo "Compiling: $$src -> $$obj_file"; \
-                        $(CC) $(CFLAGS) -c "$$src" -o "$$obj_file" || true; \
-                done; \
-        fi
-
-# Full linking process
-link-all: compile-cli
-	@echo "Linking all components..."
-	@echo "Linking complete."
-
-# Enhanced build with ad-hoc compliance
-build: adhoc-validate compile-core compile-cli link-all
-	@echo "Build complete with policy enforcement."
-
-# Enhanced clean with trace preservation
-clean:
-	@echo "Cleaning build artifacts (preserving traces)..."
-	@rm -rf $(BUILD_DIR) obj lib/libpolycall.* bin/polycall
-	@rm -rf dist/ *.egg-info __pycache__ .pytest_cache
-	@find . -type d -name "__pycache__" -exec rm -rf {} + 2>/dev/null || true
-	@find . -type f -name "*.pyc" -delete 2>/dev/null || true
-	@echo "Clean complete (traces preserved in $(TRACE_DIR))."
-
-# Python package installation
-install: build
-	@echo "Installing LibPolyCall..."
-	@if [ -f "setup.py" ]; then \
-		pip install -e . || echo "Python installation skipped"; \
-	fi
-	@echo "Installation complete."
-
-# Test execution
-test: build
-	@echo "Running tests..."
-	@if [ -d "tests" ] && command -v pytest >/dev/null; then \
-		pytest tests/ -v || echo "Some tests failed"; \
-	else \
-		echo "Test framework not available"; \
-	fi
-
-# Compliance check
-check:
-	@echo "Running Sinphasé governance check..."
-	@if [ -f "$(ADHOC_DIR)/compliance-check.sh" ]; then \
-		bash $(ADHOC_DIR)/compliance-check.sh; \
-	else \
-		echo "Running basic compliance check..."; \
-		bash scripts/validate-lts-compliance.sh || true; \
-	fi
-
-# Generate report
-report:
-	@echo "Generating governance report..."
-	@mkdir -p reports
-	@echo "# LibPolyCall Compliance Report" > reports/compliance-$(shell date +%Y%m%d).md
-	@echo "Generated: $(shell date)" >> reports/compliance-$(shell date +%Y%m%d).md
-	@echo "" >> reports/compliance-$(shell date +%Y%m%d).md
-	@echo "## Project Status" >> reports/compliance-$(shell date +%Y%m%d).md
-	@echo "- Version: 2.0.0" >> reports/compliance-$(shell date +%Y%m%d).md
-	@echo "- Phase: Aegis Phase 2" >> reports/compliance-$(shell date +%Y%m%d).md
-
-# Refactoring
-refactor:
-	@echo "Running refactoring..."
-	@if [ -f "scripts/refactor-enhanced.sh" ]; then \
-		bash scripts/refactor-enhanced.sh; \
-	else \
-		echo "Refactoring tools not available"; \
-	fi
-
-# Development setup
-dev-setup: setup
-	@echo "Setting up development environment..."
-	@if [ -f "requirements-dev.txt" ]; then \
-		pip install -r requirements-dev.txt || true; \
-	fi
-	@echo "Development setup complete."
-
-# Ad-hoc commands (if main.sh exists)
-adhoc-cycle:
-	@if [ -f "$(ADHOC_DIR)/main.sh" ]; then \
-		$(ADHOC_DIR)/main.sh cycle; \
-	else \
-		echo "Ad-hoc orchestrator not available"; \
-		$(MAKE) build test check; \
-	fi
-
-# Waterfall status (create if needed)
-waterfall-status:
-	@echo "=== OBINexus LibPolyCall Status ==="
-	@echo "Version: 2.0.0"
-	@echo "Phase: Aegis Phase 2"
-	@echo "Governance: Sinphasé"
-	@echo ""
-	@echo "Components:"
-	@[ -d "src/core" ] && echo "  ✓ Core source" || echo "  ✗ Core source"
-	@[ -d "include" ] && echo "  ✓ Headers" || echo "  ✗ Headers"
-	@[ -f "Makefile" ] && echo "  ✓ Build system" || echo "  ✗ Build system"
-	@[ -d "scripts/adhoc" ] && echo "  ✓ Ad-hoc framework" || echo "  ✗ Ad-hoc framework"
-
-
-# Help target
-help:
-	@echo "LibPolyCall Build System - Sinphasé Governance Enabled"
-	@echo ""
-	@echo "Primary Targets:"
-	@echo "  setup      - Initialize environment with ad-hoc compliance"
-	@echo "  build      - Build with policy enforcement"
-	@echo "  install    - Install package with governance"
-	@echo "  test       - Run tests with compliance tracking"
-	@echo "  clean      - Clean artifacts (preserve traces)"
-	@echo ""
-	@echo "Compliance Targets:"
-	@echo "  check      - Run Sinphasé governance check"
-	@echo "  report     - Generate compliance report"
-	@echo "  refactor   - Run enhanced refactoring"
-	@echo ""
-	@echo "Ad-hoc Targets:"
-	@echo "  adhoc-init - Initialize ad-hoc framework"
-	@echo "  adhoc-validate - Validate ad-hoc scripts"
-	@echo "  adhoc-cycle - Run full ad-hoc cycle"
-	@echo ""
-	@echo "Development:"
-	@echo "  dev-setup  - Full development environment"
-	@echo "  waterfall-status - Show project status"
-
+# OBINexus LibPolyCall - Enhanced Build System with Ad-hoc Compliance
+# Sinphasé Governance Enforcement with Policy Injection
+# Aegis Project Phase 2 - Zero-Trust Architecture
+
+.PHONY: all install build clean test check report refactor help setup
+.PHONY: adhoc-init adhoc-validate adhoc-trace policy-inject
+.PHONY: dir-map compile-core compile-cli link-all dev-setup
+
+# Build Configuration
+BUILD_DIR ?= build
+INSTALL_PREFIX ?= /usr/local
+CMAKE_BUILD_TYPE ?= Release
+ADHOC_DIR = scripts/adhoc
+POLICY_DIR = scripts/policies
+TRACE_DIR = logs/trace
+
+# Compiler settings
+CC ?= gcc
+CXX ?= g++
+AR ?= ar
+CFLAGS = -Wall -Wextra -O2 -fPIC -I./include
+LDFLAGS = -L./lib
+
+# Core library settings
+LIBPOLYCALL_STATIC = lib/libpolycall.a
+LIBPOLYCALL_SHARED = lib/libpolycall.so
+POLYCALL_BIN = bin/polycall
+
+# Default target
+all: help
+
+# Setup target - Initialize environment with ad-hoc compliance
+
+# Setup target - Initialize environment with ad-hoc compliance
+setup: policy-setup adhoc-init
+	@python3 scripts/build/generate_setup.py --project-root .
+	@bash scripts/build/setup.sh
+
+# Updated build target to use orchestrator and centralized config
+
+
+# Updated build target to use CMake and orchestrator integration
+cmake-build:
+	@mkdir -p build/cmake && cd build/cmake && cmake ../.. -DCMAKE_BUILD_TYPE=$(CMAKE_BUILD_TYPE)
+	@cd build/cmake && cmake --build .
+
+# The main build target now delegates to cmake-build (enforcing orchestration via CMake)
+build: adhoc-validate cmake-build
+	@echo "Build complete with CMake orchestration."
+
+# Policy setup - Create missing policy scripts
+policy-setup:
+	@echo "Setting up policy infrastructure..."
+	@mkdir -p $(POLICY_DIR)
+	@if [ ! -f "$(POLICY_DIR)/policy-injector.sh" ]; then \
+		echo "Creating policy-injector.sh..."; \
+		bash -c 'source scripts/setup.sh; echo "#!/bin/bash" > $(POLICY_DIR)/policy-injector.sh'; \
+		echo "echo \"Policy injection placeholder\"" >> $(POLICY_DIR)/policy-injector.sh; \
+		chmod +x $(POLICY_DIR)/policy-injector.sh; \
+	fi
+
+# Ad-hoc compliance initialization
+adhoc-init:
+	@echo "Initializing ad-hoc compliance framework..."
+	@if [ -f "$(ADHOC_DIR)/adhoc-init.sh" ]; then \
+		bash $(ADHOC_DIR)/adhoc-init.sh; \
+	else \
+		echo "Creating ad-hoc framework..."; \
+		mkdir -p $(ADHOC_DIR)/modules; \
+		touch $(ADHOC_DIR)/.initialized; \
+	fi
+
+# Ad-hoc validation
+adhoc-validate:
+	@echo "Validating ad-hoc scripts..."
+	@if [ -f "$(ADHOC_DIR)/adhoc-validator.sh" ]; then \
+		bash $(ADHOC_DIR)/adhoc-validator.sh; \
+	else \
+		echo "Validator not found, checking scripts manually..."; \
+		find scripts -name "*.sh" -exec bash -n {} \; ; \
+	fi
+
+# Ad-hoc trace system
+adhoc-trace:
+	@echo "Initializing trace system..."
+	@mkdir -p $(TRACE_DIR)
+	@if [ -f "$(ADHOC_DIR)/tracer-root.sh" ]; then \
+		bash $(ADHOC_DIR)/tracer-root.sh init; \
+	else \
+		echo "Creating basic trace configuration..."; \
+		echo '{"version":"2.0.0","enabled":true}' > $(TRACE_DIR)/config.json; \
+	fi
+
+# Policy injection system
+policy-inject:
+	@echo "Injecting Sinphasé policies..."
+	@if [ -f "$(POLICY_DIR)/policy-injector.sh" ]; then \
+		bash $(POLICY_DIR)/policy-injector.sh; \
+	else \
+		echo "Policy injector not found, using defaults..."; \
+	fi
+
+# Directory mapping for include->src
+dir-map:
+	@echo "Generating directory mappings..."
+	@if [ -f "scripts/generate-dir-mappings.sh" ]; then \
+		bash scripts/generate-dir-mappings.sh; \
+	else \
+		echo "Creating basic directory structure..."; \
+		mkdir -p src/core include/polycall; \
+	fi
+
+# Core library compilation
+compile-core: dir-map
+	@echo "Compiling core library..."
+	@mkdir -p obj/core lib
+	
+	# Find and compile all C files
+	@echo "Finding source files..."
+	@if [ -d "src/core" ]; then \
+                find src/core -name "*.c" | while read src; do \
+                        rel_path=$$(echo "$$src" | sed "s|^src/core/||"); \
+                        obj_file="obj/core/$$(echo "$$rel_path" | tr '/' '_' | sed "s|\.c$$|.o|")"; \
+
+                        rel_path="$${src#src/core/}"; \
+                        obj_name="$$(echo $$rel_path | tr '/' '_')"; \
+                        obj_file="obj/core/$${obj_name%.c}.o"; \
+                        echo "Compiling: $$src -> $$obj_file"; \
+                        $(CC) $(CFLAGS) -c "$$src" -o "$$obj_file" || true; \
+                done; \
+        fi
+	
+	# Create static library if object files exist
+	@if [ -n "$$(find obj/core -name '*.o' 2>/dev/null)" ]; then \
+		$(AR) rcs $(LIBPOLYCALL_STATIC) obj/core/*.o; \
+		echo "Static library created: $(LIBPOLYCALL_STATIC)"; \
+	else \
+		echo "Warning: No object files found for static library"; \
+	fi
+
+# CLI compilation
+compile-cli: compile-core
+	@echo "Compiling CLI..."
+	@mkdir -p obj/cli bin
+	
+	# Compile CLI if source exists
+	@if [ -d "src/cli" ]; then \
+                find src/cli -name "*.c" | while read src; do \
+                        rel_path=$$(echo "$$src" | sed "s|^src/cli/||"); \
+                        obj_file="obj/cli/$$(echo "$$rel_path" | tr '/' '_' | sed "s|\.c$$|.o|")"; \
+
+                        rel_path="$${src#src/cli/}"; \
+                        obj_name="$$(echo $$rel_path | tr '/' '_')"; \
+                        obj_file="obj/cli/$${obj_name%.c}.o"; \
+                        echo "Compiling: $$src -> $$obj_file"; \
+                        $(CC) $(CFLAGS) -c "$$src" -o "$$obj_file" || true; \
+                done; \
+        fi
+
+# Full linking process
+link-all: compile-cli
+	@echo "Linking all components..."
+	@echo "Linking complete."
+
+# Enhanced build with ad-hoc compliance
+build: adhoc-validate compile-core compile-cli link-all
+	@echo "Build complete with policy enforcement."
+
+# Enhanced clean with trace preservation
+clean:
+	@echo "Cleaning build artifacts (preserving traces)..."
+	@rm -rf $(BUILD_DIR) obj lib/libpolycall.* bin/polycall
+	@rm -rf dist/ *.egg-info __pycache__ .pytest_cache
+	@find . -type d -name "__pycache__" -exec rm -rf {} + 2>/dev/null || true
+	@find . -type f -name "*.pyc" -delete 2>/dev/null || true
+	@echo "Clean complete (traces preserved in $(TRACE_DIR))."
+
+# Python package installation
+install: build
+	@echo "Installing LibPolyCall..."
+	@if [ -f "setup.py" ]; then \
+		pip install -e . || echo "Python installation skipped"; \
+	fi
+	@echo "Installation complete."
+
+# Test execution
+test: build
+	@echo "Running tests..."
+	@if [ -d "tests" ] && command -v pytest >/dev/null; then \
+		pytest tests/ -v || echo "Some tests failed"; \
+	else \
+		echo "Test framework not available"; \
+	fi
+
+# Compliance check
+check:
+	@echo "Running Sinphasé governance check..."
+	@if [ -f "$(ADHOC_DIR)/compliance-check.sh" ]; then \
+		bash $(ADHOC_DIR)/compliance-check.sh; \
+	else \
+		echo "Running basic compliance check..."; \
+		bash scripts/validate-lts-compliance.sh || true; \
+	fi
+
+# Generate report
+report:
+	@echo "Generating governance report..."
+	@mkdir -p reports
+	@echo "# LibPolyCall Compliance Report" > reports/compliance-$(shell date +%Y%m%d).md
+	@echo "Generated: $(shell date)" >> reports/compliance-$(shell date +%Y%m%d).md
+	@echo "" >> reports/compliance-$(shell date +%Y%m%d).md
+	@echo "## Project Status" >> reports/compliance-$(shell date +%Y%m%d).md
+	@echo "- Version: 2.0.0" >> reports/compliance-$(shell date +%Y%m%d).md
+	@echo "- Phase: Aegis Phase 2" >> reports/compliance-$(shell date +%Y%m%d).md
+
+# Refactoring
+refactor:
+	@echo "Running refactoring..."
+	@if [ -f "scripts/refactor-enhanced.sh" ]; then \
+		bash scripts/refactor-enhanced.sh; \
+	else \
+		echo "Refactoring tools not available"; \
+	fi
+
+# Development setup
+dev-setup: setup
+	@echo "Setting up development environment..."
+	@if [ -f "requirements-dev.txt" ]; then \
+		pip install -r requirements-dev.txt || true; \
+	fi
+	@echo "Development setup complete."
+
+# Ad-hoc commands (if main.sh exists)
+adhoc-cycle:
+	@if [ -f "$(ADHOC_DIR)/main.sh" ]; then \
+		$(ADHOC_DIR)/main.sh cycle; \
+	else \
+		echo "Ad-hoc orchestrator not available"; \
+		$(MAKE) build test check; \
+	fi
+
+# Waterfall status (create if needed)
+waterfall-status:
+	@echo "=== OBINexus LibPolyCall Status ==="
+	@echo "Version: 2.0.0"
+	@echo "Phase: Aegis Phase 2"
+	@echo "Governance: Sinphasé"
+	@echo ""
+	@echo "Components:"
+	@[ -d "src/core" ] && echo "  ✓ Core source" || echo "  ✗ Core source"
+	@[ -d "include" ] && echo "  ✓ Headers" || echo "  ✗ Headers"
+	@[ -f "Makefile" ] && echo "  ✓ Build system" || echo "  ✗ Build system"
+	@[ -d "scripts/adhoc" ] && echo "  ✓ Ad-hoc framework" || echo "  ✗ Ad-hoc framework"
+
+
+# Help target
+help:
+	@echo "LibPolyCall Build System - Sinphasé Governance Enabled"
+	@echo ""
+	@echo "Primary Targets:"
+	@echo "  setup      - Initialize environment with ad-hoc compliance"
+	@echo "  build      - Build with policy enforcement"
+	@echo "  install    - Install package with governance"
+	@echo "  test       - Run tests with compliance tracking"
+	@echo "  clean      - Clean artifacts (preserve traces)"
+	@echo ""
+	@echo "Compliance Targets:"
+	@echo "  check      - Run Sinphasé governance check"
+	@echo "  report     - Generate compliance report"
+	@echo "  refactor   - Run enhanced refactoring"
+	@echo ""
+	@echo "Ad-hoc Targets:"
+	@echo "  adhoc-init - Initialize ad-hoc framework"
+	@echo "  adhoc-validate - Validate ad-hoc scripts"
+	@echo "  adhoc-cycle - Run full ad-hoc cycle"
+	@echo ""
+	@echo "Development:"
+	@echo "  dev-setup  - Full development environment"
+	@echo "  waterfall-status - Show project status"
+
 .EXPORT_ALL_VARIABLES:
--- conflicted
+++ resolved
@@ -1,324 +1,170 @@
-<<<<<<< HEAD
-# Core library source files
-=======
-# Core library source files
->>>>>>> 64661332
-set(CORE_SOURCES
-        ${CMAKE_CURRENT_SOURCE_DIR}/polycall.c
-        ${CMAKE_CURRENT_SOURCE_DIR}/polycall/polycall_config.c
-        ${CMAKE_CURRENT_SOURCE_DIR}/polycall/polycall_context.c
-        ${CMAKE_CURRENT_SOURCE_DIR}/polycall/polycall_error.c
-        ${CMAKE_CURRENT_SOURCE_DIR}/polycall/polycall_memory.c
-        ${CMAKE_CURRENT_SOURCE_DIR}/adapters/adapter_base.c
-        ${CMAKE_CURRENT_SOURCE_DIR}/adapters/adapter_registry.c
-        ${CMAKE_CURRENT_SOURCE_DIR}/adapters/adapter_orchestrator.c
-        ${CMAKE_CURRENT_SOURCE_DIR}/adapters/python_adapter.c
-        ${CMAKE_CURRENT_SOURCE_DIR}/adapters/go_adapter.c
-        ${CMAKE_CURRENT_SOURCE_DIR}/adapters/nodejs_adapter.c
-)
-<<<<<<< HEAD
-# Create development workflow target
-add_custom_target(dev_workflow
-  DEPENDS validate-includes fix-includes standardize-includes build test:all
-  COMMENT "Running complete development workflow"
-)
-# Create library from core sources
-add_library(polycall_core_lib STATIC ${CORE_SOURCES})
-
-# Set include directories
-target_include_directories(polycall_core_lib
-	PUBLIC
-		${CMAKE_CURRENT_SOURCE_DIR}/../../../include
-	PRIVATE
-		${CMAKE_CURRENT_SOURCE_DIR}/..
-)
-
-# Add subdirectories if they need their own build definitions
-if(ENABLE_AUTH)
-	add_subdirectory(auth)
-endif()
-
-if(EXISTS ${CMAKE_CURRENT_SOURCE_DIR}/config AND IS_DIRECTORY ${CMAKE_CURRENT_SOURCE_DIR}/config)
-	add_subdirectory(config)
-endif()
-
-if(ENABLE_EDGE)
-	add_subdirectory(edge)
-endif()
-
-if(EXISTS ${CMAKE_CURRENT_SOURCE_DIR}/ffi AND IS_DIRECTORY ${CMAKE_CURRENT_SOURCE_DIR}/ffi)
-	add_subdirectory(ffi)
-endif()
-
-if(ENABLE_MICRO)
-	add_subdirectory(micro)
-endif()
-
-if(ENABLE_NETWORK)
-	add_subdirectory(network)
-endif()
-
-if(EXISTS ${CMAKE_CURRENT_SOURCE_DIR}/protocol AND IS_DIRECTORY ${CMAKE_CURRENT_SOURCE_DIR}/protocol)
-	add_subdirectory(protocol)
-endif()
-
-if(EXISTS ${CMAKE_CURRENT_SOURCE_DIR}/telemetry AND IS_DIRECTORY ${CMAKE_CURRENT_SOURCE_DIR}/telemetry)
-	add_subdirectory(telemetry)
-endif()
-# CMakeLists.txt for LibPolyCall core directory
-# Coordinates the build of all core components
-
-# Get the list of all core components
-get_property(CORE_COMPONENTS GLOBAL PROPERTY POLYCALL_REGISTERED_COMPONENTS)
-
-# Add each component subdirectory if it exists
-foreach(COMPONENT ${CORE_COMPONENTS})
-    if(EXISTS "${CMAKE_CURRENT_SOURCE_DIR}/${COMPONENT}")
-        add_subdirectory(${COMPONENT})
-    endif()
-endforeach()
-
-# Target for all core components
-add_custom_target(core_components ALL
-    DEPENDS ${CORE_COMPONENTS}
-    COMMENT "Building all core components"
-)
-
-# Create directories for object files
-foreach(COMPONENT ${CORE_COMPONENTS})
-    polycall_ensure_directory(${POLYCALL_OBJ_DIR}/core/${COMPONENT})
-endforeach()
-
-# Generate component dependencies graph
-if(BUILD_DOCUMENTATION)
-    # Create a dot file showing component dependencies
-    set(DEPENDENCIES_DOT_FILE "${CMAKE_BINARY_DIR}/docs/component_dependencies.dot")
-    
-    file(WRITE ${DEPENDENCIES_DOT_FILE} "digraph ComponentDependencies {\n")
-    file(APPEND ${DEPENDENCIES_DOT_FILE} "  rankdir=LR;\n")
-    file(APPEND ${DEPENDENCIES_DOT_FILE} "  node [shape=box, style=filled, fillcolor=lightblue];\n")
-    
-    foreach(COMPONENT ${CORE_COMPONENTS})
-        # Get component dependencies if they exist
-        get_property(COMPONENT_DEPS TARGET polycall_${COMPONENT} 
-                               PROPERTY INTERFACE_LINK_LIBRARIES)
-                               
-        if(COMPONENT_DEPS)
-            foreach(DEP ${COMPONENT_DEPS})
-                if(DEP MATCHES "^polycall_.*")
-                    string(REGEX REPLACE "^polycall_(.*)$" "\\1" DEP_NAME ${DEP})
-                    file(APPEND ${DEPENDENCIES_DOT_FILE} "  \"${COMPONENT}\" -> \"${DEP_NAME}\";\n")
-                endif()
-            endforeach()
-        endif()
-    endforeach()
-    
-    file(APPEND ${DEPENDENCIES_DOT_FILE} "}\n")
-    
-    # If Graphviz is available, generate a PNG from the dot file
-    find_program(DOT_EXECUTABLE dot)
-    if(DOT_EXECUTABLE)
-        add_custom_command(
-            OUTPUT "${CMAKE_BINARY_DIR}/docs/component_dependencies.png"
-            COMMAND ${DOT_EXECUTABLE} -Tpng 
-                    -o "${CMAKE_BINARY_DIR}/docs/component_dependencies.png" 
-                    "${DEPENDENCIES_DOT_FILE}"
-            DEPENDS "${DEPENDENCIES_DOT_FILE}"
-            COMMENT "Generating component dependencies graph"
-        )
-        
-        add_custom_target(component_graph
-            DEPENDS "${CMAKE_BINARY_DIR}/docs/component_dependencies.png"
-        )
-        
-        add_dependencies(core_components component_graph)
-    endif()
-endif()
-# Core components
-
-# Collect all core component sources
-file(GLOB_RECURSE POLYCALL_CORE_SOURCES
-    "${CMAKE_CURRENT_SOURCE_DIR}/*.c"
-)
-
-# Exclude specific files if needed
-list(FILTER POLYCALL_CORE_SOURCES EXCLUDE REGEX ".*test\\.c$")
-
-# Create the core library
-polycall_add_component(
-    NAME polycall_core
-    TYPE SHARED
-    SOURCES ${POLYCALL_CORE_SOURCES}
-    DEPS 
-    LIBS Threads::Threads
-)
-
-# Handle subdirectories with specific components
-# Add them manually if they require special handling
-add_subdirectory(polycall)
-add_subdirectory(protocol)
-add_subdirectory(config)
-add_subdirectory(network)
-add_subdirectory(ffi)
-add_subdirectory(auth)
-add_subdirectory(telemetry)
-add_subdirectory(accessibility)
-add_subdirectory(micro)
-add_subdirectory(edge)
-add_subdirectory(socket)
-add_subdirectory(repl)
-add_subdirectory(polycallfile)
-=======
-# Create development workflow target
-add_custom_target(dev_workflow
-  DEPENDS validate-includes fix-includes standardize-includes build test:all
-  COMMENT "Running complete development workflow"
-)
-# Create library from core sources
-add_library(polycall_core_lib STATIC ${CORE_SOURCES})
-
-# Set include directories
-target_include_directories(polycall_core_lib
-	PUBLIC
-		${CMAKE_CURRENT_SOURCE_DIR}/../../../include
-	PRIVATE
-		${CMAKE_CURRENT_SOURCE_DIR}/..
-)
-
-# Add subdirectories if they need their own build definitions
-if(ENABLE_AUTH)
-	add_subdirectory(auth)
-endif()
-
-if(EXISTS ${CMAKE_CURRENT_SOURCE_DIR}/config AND IS_DIRECTORY ${CMAKE_CURRENT_SOURCE_DIR}/config)
-	add_subdirectory(config)
-endif()
-
-if(ENABLE_EDGE)
-	add_subdirectory(edge)
-endif()
-
-if(EXISTS ${CMAKE_CURRENT_SOURCE_DIR}/ffi AND IS_DIRECTORY ${CMAKE_CURRENT_SOURCE_DIR}/ffi)
-	add_subdirectory(ffi)
-endif()
-
-if(ENABLE_MICRO)
-	add_subdirectory(micro)
-endif()
-
-if(ENABLE_NETWORK)
-	add_subdirectory(network)
-endif()
-
-if(EXISTS ${CMAKE_CURRENT_SOURCE_DIR}/protocol AND IS_DIRECTORY ${CMAKE_CURRENT_SOURCE_DIR}/protocol)
-	add_subdirectory(protocol)
-endif()
-
-if(EXISTS ${CMAKE_CURRENT_SOURCE_DIR}/telemetry AND IS_DIRECTORY ${CMAKE_CURRENT_SOURCE_DIR}/telemetry)
-	add_subdirectory(telemetry)
-endif()
-# CMakeLists.txt for LibPolyCall core directory
-# Coordinates the build of all core components
-
-# Get the list of all core components
-get_property(CORE_COMPONENTS GLOBAL PROPERTY POLYCALL_REGISTERED_COMPONENTS)
-
-# Add each component subdirectory if it exists
-foreach(COMPONENT ${CORE_COMPONENTS})
-    if(EXISTS "${CMAKE_CURRENT_SOURCE_DIR}/${COMPONENT}")
-        add_subdirectory(${COMPONENT})
-    endif()
-endforeach()
-
-# Target for all core components
-add_custom_target(core_components ALL
-    DEPENDS ${CORE_COMPONENTS}
-    COMMENT "Building all core components"
-)
-
-# Create directories for object files
-foreach(COMPONENT ${CORE_COMPONENTS})
-    polycall_ensure_directory(${POLYCALL_OBJ_DIR}/core/${COMPONENT})
-endforeach()
-
-# Generate component dependencies graph
-if(BUILD_DOCUMENTATION)
-    # Create a dot file showing component dependencies
-    set(DEPENDENCIES_DOT_FILE "${CMAKE_BINARY_DIR}/docs/component_dependencies.dot")
-    
-    file(WRITE ${DEPENDENCIES_DOT_FILE} "digraph ComponentDependencies {\n")
-    file(APPEND ${DEPENDENCIES_DOT_FILE} "  rankdir=LR;\n")
-    file(APPEND ${DEPENDENCIES_DOT_FILE} "  node [shape=box, style=filled, fillcolor=lightblue];\n")
-    
-    foreach(COMPONENT ${CORE_COMPONENTS})
-        # Get component dependencies if they exist
-        get_property(COMPONENT_DEPS TARGET polycall_${COMPONENT} 
-                               PROPERTY INTERFACE_LINK_LIBRARIES)
-                               
-        if(COMPONENT_DEPS)
-            foreach(DEP ${COMPONENT_DEPS})
-                if(DEP MATCHES "^polycall_.*")
-                    string(REGEX REPLACE "^polycall_(.*)$" "\\1" DEP_NAME ${DEP})
-                    file(APPEND ${DEPENDENCIES_DOT_FILE} "  \"${COMPONENT}\" -> \"${DEP_NAME}\";\n")
-                endif()
-            endforeach()
-        endif()
-    endforeach()
-    
-    file(APPEND ${DEPENDENCIES_DOT_FILE} "}\n")
-    
-    # If Graphviz is available, generate a PNG from the dot file
-    find_program(DOT_EXECUTABLE dot)
-    if(DOT_EXECUTABLE)
-        add_custom_command(
-            OUTPUT "${CMAKE_BINARY_DIR}/docs/component_dependencies.png"
-            COMMAND ${DOT_EXECUTABLE} -Tpng 
-                    -o "${CMAKE_BINARY_DIR}/docs/component_dependencies.png" 
-                    "${DEPENDENCIES_DOT_FILE}"
-            DEPENDS "${DEPENDENCIES_DOT_FILE}"
-            COMMENT "Generating component dependencies graph"
-        )
-        
-        add_custom_target(component_graph
-            DEPENDS "${CMAKE_BINARY_DIR}/docs/component_dependencies.png"
-        )
-        
-        add_dependencies(core_components component_graph)
-    endif()
-endif()
-# Core components
-
-# Collect all core component sources
-file(GLOB_RECURSE POLYCALL_CORE_SOURCES
-    "${CMAKE_CURRENT_SOURCE_DIR}/*.c"
-)
-
-# Exclude specific files if needed
-list(FILTER POLYCALL_CORE_SOURCES EXCLUDE REGEX ".*test\\.c$")
-
-# Create the core library
-polycall_add_component(
-    NAME polycall_core
-    TYPE SHARED
-    SOURCES ${POLYCALL_CORE_SOURCES}
-    DEPS 
-    LIBS Threads::Threads
-)
-
-# Handle subdirectories with specific components
-# Add them manually if they require special handling
-add_subdirectory(polycall)
-add_subdirectory(protocol)
-add_subdirectory(config)
-add_subdirectory(network)
-add_subdirectory(ffi)
-add_subdirectory(auth)
-add_subdirectory(telemetry)
-add_subdirectory(accessibility)
-add_subdirectory(micro)
-add_subdirectory(edge)
-add_subdirectory(socket)
-add_subdirectory(repl)
-add_subdirectory(polycallfile)
->>>>>>> 64661332
-add_subdirectory(polycallrc)+# Core library source files
+set(CORE_SOURCES
+        ${CMAKE_CURRENT_SOURCE_DIR}/polycall.c
+        ${CMAKE_CURRENT_SOURCE_DIR}/polycall/polycall_config.c
+        ${CMAKE_CURRENT_SOURCE_DIR}/polycall/polycall_context.c
+        ${CMAKE_CURRENT_SOURCE_DIR}/polycall/polycall_error.c
+        ${CMAKE_CURRENT_SOURCE_DIR}/polycall/polycall_memory.c
+        ${CMAKE_CURRENT_SOURCE_DIR}/adapters/adapter_base.c
+        ${CMAKE_CURRENT_SOURCE_DIR}/adapters/adapter_registry.c
+        ${CMAKE_CURRENT_SOURCE_DIR}/adapters/adapter_orchestrator.c
+        ${CMAKE_CURRENT_SOURCE_DIR}/adapters/python_adapter.c
+        ${CMAKE_CURRENT_SOURCE_DIR}/adapters/go_adapter.c
+        ${CMAKE_CURRENT_SOURCE_DIR}/adapters/nodejs_adapter.c
+)
+
+# Create development workflow target
+add_custom_target(dev_workflow
+  DEPENDS validate-includes fix-includes standardize-includes build test:all
+  COMMENT "Running complete development workflow"
+)
+
+# Create library from core sources
+add_library(polycall_core_lib STATIC ${CORE_SOURCES})
+
+# Set include directories
+target_include_directories(polycall_core_lib
+    PUBLIC
+        ${CMAKE_CURRENT_SOURCE_DIR}/../../../include
+    PRIVATE
+        ${CMAKE_CURRENT_SOURCE_DIR}/..
+)
+
+# Add subdirectories if they need their own build definitions
+if(ENABLE_AUTH)
+    add_subdirectory(auth)
+endif()
+
+if(EXISTS ${CMAKE_CURRENT_SOURCE_DIR}/config AND IS_DIRECTORY ${CMAKE_CURRENT_SOURCE_DIR}/config)
+    add_subdirectory(config)
+endif()
+
+if(ENABLE_EDGE)
+    add_subdirectory(edge)
+endif()
+
+if(EXISTS ${CMAKE_CURRENT_SOURCE_DIR}/ffi AND IS_DIRECTORY ${CMAKE_CURRENT_SOURCE_DIR}/ffi)
+    add_subdirectory(ffi)
+endif()
+
+if(ENABLE_MICRO)
+    add_subdirectory(micro)
+endif()
+
+if(ENABLE_NETWORK)
+    add_subdirectory(network)
+endif()
+
+if(EXISTS ${CMAKE_CURRENT_SOURCE_DIR}/protocol AND IS_DIRECTORY ${CMAKE_CURRENT_SOURCE_DIR}/protocol)
+    add_subdirectory(protocol)
+endif()
+
+if(EXISTS ${CMAKE_CURRENT_SOURCE_DIR}/telemetry AND IS_DIRECTORY ${CMAKE_CURRENT_SOURCE_DIR}/telemetry)
+    add_subdirectory(telemetry)
+endif()
+
+# CMakeLists.txt for LibPolyCall core directory
+# Coordinates the build of all core components
+
+# Get the list of all core components
+get_property(CORE_COMPONENTS GLOBAL PROPERTY POLYCALL_REGISTERED_COMPONENTS)
+
+# Add each component subdirectory if it exists
+foreach(COMPONENT ${CORE_COMPONENTS})
+    if(EXISTS "${CMAKE_CURRENT_SOURCE_DIR}/${COMPONENT}")
+        add_subdirectory(${COMPONENT})
+    endif()
+endforeach()
+
+# Target for all core components
+add_custom_target(core_components ALL
+    DEPENDS ${CORE_COMPONENTS}
+    COMMENT "Building all core components"
+)
+
+# Create directories for object files
+foreach(COMPONENT ${CORE_COMPONENTS})
+    polycall_ensure_directory(${POLYCALL_OBJ_DIR}/core/${COMPONENT})
+endforeach()
+
+# Generate component dependencies graph
+if(BUILD_DOCUMENTATION)
+    # Create a dot file showing component dependencies
+    set(DEPENDENCIES_DOT_FILE "${CMAKE_BINARY_DIR}/docs/component_dependencies.dot")
+
+    file(WRITE ${DEPENDENCIES_DOT_FILE} "digraph ComponentDependencies {\n")
+    file(APPEND ${DEPENDENCIES_DOT_FILE} "  rankdir=LR;\n")
+    file(APPEND ${DEPENDENCIES_DOT_FILE} "  node [shape=box, style=filled, fillcolor=lightblue];\n")
+
+    foreach(COMPONENT ${CORE_COMPONENTS})
+        # Get component dependencies if they exist
+        get_property(COMPONENT_DEPS TARGET polycall_${COMPONENT} 
+                               PROPERTY INTERFACE_LINK_LIBRARIES)
+
+        if(COMPONENT_DEPS)
+            foreach(DEP ${COMPONENT_DEPS})
+                if(DEP MATCHES "^polycall_.*")
+                    string(REGEX REPLACE "^polycall_(.*)$" "\\1" DEP_NAME ${DEP})
+                    file(APPEND ${DEPENDENCIES_DOT_FILE} "  \"${COMPONENT}\" -> \"${DEP_NAME}\";\n")
+                endif()
+            endforeach()
+        endif()
+    endforeach()
+
+    file(APPEND ${DEPENDENCIES_DOT_FILE} "}\n")
+
+    # If Graphviz is available, generate a PNG from the dot file
+    find_program(DOT_EXECUTABLE dot)
+    if(DOT_EXECUTABLE)
+        add_custom_command(
+            OUTPUT "${CMAKE_BINARY_DIR}/docs/component_dependencies.png"
+            COMMAND ${DOT_EXECUTABLE} -Tpng \
+                    -o "${CMAKE_BINARY_DIR}/docs/component_dependencies.png" \
+                    "${DEPENDENCIES_DOT_FILE}"
+            DEPENDS "${DEPENDENCIES_DOT_FILE}"
+            COMMENT "Generating component dependencies graph"
+        )
+
+        add_custom_target(component_graph
+            DEPENDS "${CMAKE_BINARY_DIR}/docs/component_dependencies.png"
+        )
+
+        add_dependencies(core_components component_graph)
+    endif()
+endif()
+
+# Core components
+
+# Collect all core component sources
+file(GLOB_RECURSE POLYCALL_CORE_SOURCES
+    "${CMAKE_CURRENT_SOURCE_DIR}/*.c"
+)
+
+# Exclude specific files if needed
+list(FILTER POLYCALL_CORE_SOURCES EXCLUDE REGEX ".*test\\.c$")
+
+# Create the core library
+polycall_add_component(
+    NAME polycall_core
+    TYPE SHARED
+    SOURCES ${POLYCALL_CORE_SOURCES}
+    DEPS 
+    LIBS Threads::Threads
+)
+
+# Handle subdirectories with specific components
+# Add them manually if they require special handling
+add_subdirectory(polycall)
+add_subdirectory(protocol)
+add_subdirectory(config)
+add_subdirectory(network)
+add_subdirectory(ffi)
+add_subdirectory(auth)
+add_subdirectory(telemetry)
+add_subdirectory(accessibility)
+add_subdirectory(micro)
+add_subdirectory(edge)
+add_subdirectory(socket)
+add_subdirectory(repl)
+add_subdirectory(polycallfile)
+add_subdirectory(polycallrc)